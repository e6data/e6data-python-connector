# Licensed under the Apache License, Version 2.0 (the "License");
# you may not use this file except in compliance with the License.
# You may obtain a copy of the License at
#
#     http://www.apache.org/licenses/LICENSE-2.0
#
# Unless required by applicable law or agreed to in writing, software
# distributed under the License is distributed on an "AS IS" BASIS,
# WITHOUT WARRANTIES OR CONDITIONS OF ANY KIND, either express or implied.
# See the License for the specific language governing permissions and
# limitations under the License.

import setuptools

<<<<<<< HEAD
VERSION = [2, 2, 0, 'rc0']
=======
VERSION = [2, 2, 1]
>>>>>>> 62e746e4


def get_long_desc():
    with open("README.md", "r") as fh:
        long_description = fh.read()
    return long_description


setuptools.setup(
    name="e6data-python-connector",
    version='.'.join('%s' % v for v in VERSION),
    author="Uniphi, Inc.",
    author_email="info@e6data.com",
    description="Client for the e6data distributed SQL Engine.",
    long_description=get_long_desc(),
    long_description_content_type="text/markdown",
    url='https://github.com/e6x-labs/e6data-python-connector',
    packages=setuptools.find_packages(),
    license="Apache 2.0",
    include_package_data=True,
    install_requires=[
        'sqlalchemy>=1.0.0',
        'future==1.0.0',
        'python-dateutil==2.9.0.post0',
        'pycryptodome==3.19.1',
        'pytz==2024.1',
        'thrift==0.20.0',
        'grpcio==1.65.1',
        'grpcio-tools',
    ],
    classifiers=[
        "Operating System :: POSIX :: Linux",
        "License :: OSI Approved :: Apache Software License",
        'Programming Language :: Python :: 3.5',
        'Programming Language :: Python :: 3.6',
        'Programming Language :: Python :: 3.7',
        'Programming Language :: Python :: 3.8',
        'Programming Language :: Python :: 3.9',
        "Programming Language :: Python :: 3.10",
        "Programming Language :: Python :: 3.11",
        "Programming Language :: Python :: 3.12",
    ],
    entry_points={
        'sqlalchemy.dialects': [
            'e6data = e6data_python_connector.dialect:E6dataDialect'
        ],
    }
)<|MERGE_RESOLUTION|>--- conflicted
+++ resolved
@@ -12,11 +12,7 @@
 
 import setuptools
 
-<<<<<<< HEAD
-VERSION = [2, 2, 0, 'rc0']
-=======
 VERSION = [2, 2, 1]
->>>>>>> 62e746e4
 
 
 def get_long_desc():
